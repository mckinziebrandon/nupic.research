--- conflicted
+++ resolved
@@ -32,30 +32,19 @@
     BiasingDendriticLayer,
     GatingDendriticLayer,
 )
-from nupic.research.frameworks.dendrites.dendrite_cl_experiment import (
+from nupic.research.frameworks.dendrites import mixins as dendrites_mixins
+from nupic.research.frameworks.dendrites.experiments import (
     DendriteContinualLearningExperiment,
 )
-<<<<<<< HEAD
-from nupic.research.frameworks.dendrites.mixins import EvalPerTask, PrototypeContext
-from nupic.research.frameworks.vernon import mixins
-=======
-from nupic.research.frameworks.dendrites.mixins import EvalPerTask
 from nupic.research.frameworks.vernon import mixins as vernon_mixins
->>>>>>> 4e7cd0a4
 
 from .prototype import PROTOTYPE_10
 
 
-class PrototypeExperimentEvalPerTask(EvalPerTask,
-<<<<<<< HEAD
-                                     mixins.RezeroWeights,
-                                     PrototypeContext,
-                                     mixins.PermutedMNISTTaskIndices,
-=======
+class PrototypeExperimentEvalPerTask(dendrites_mixins.EvalPerTask,
                                      vernon_mixins.RezeroWeights,
-                                     vernon_mixins.PrototypeContext,
+                                     dendrites_mixins.PrototypeContext,
                                      cl_mixins.PermutedMNISTTaskIndices,
->>>>>>> 4e7cd0a4
                                      DendriteContinualLearningExperiment):
     pass
 
