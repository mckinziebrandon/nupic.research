--- conflicted
+++ resolved
@@ -37,12 +37,8 @@
 
 def load_state_from_checkpoint(
     model,
-<<<<<<< HEAD
-    chekpoint_path,
-=======
     checkpoint_path,
     device=None,
->>>>>>> e347aa1c
     strict=True,
     subset=None,
     resize_buffers=False,
@@ -53,21 +49,12 @@
     A function for flexible loading of torch.nn.Module's.
 
     :param model: model to load state; instance of torch.nn.Module
-<<<<<<< HEAD
-    :param chekpoint_path: path to checkpoint
-=======
     :param checkpoint_path: path to checkpoint
     :param device: PyTorch device that the state dict will be mapped to
->>>>>>> e347aa1c
     :param strict: similar to `strict` of pytorch's `load_state_dict`
     :param subset: List of param names to accompany `strict=True`. This enables a user
                    define a set of params that will only be loaded and must be present
                    in both the model and the checkpoint
-<<<<<<< HEAD
-    :param include_buffers: whether to load the models buffers as well; doesn't work
-                            with restore_full_model.
-=======
->>>>>>> e347aa1c
     :param resize_buffers: whether to resize the models buffers before loading the
                            state; this ensures the model has the same buffer sizes as
                            those saved within the checkpoint prior to loading.
@@ -78,16 +65,6 @@
                       `param_map = {"features.weight": "features.new_weight"}`
                       where "features.weight" exists within the checkpoint and the model
                       has the attribute `model.features.new_weight`.
-<<<<<<< HEAD
-    :param state_dict_transform: this is a callable that takes the state_dict and model
-                                 and transforms the dict it in some way; useful for a
-                                 custom re-mapping such as parameters with new naming
-                                 schemes or formats. The output should be a new
-                                 state_dict.
-    """
-
-    assert os.path.isfile(chekpoint_path), (
-=======
     :param state_dict_transform: this is a callable that takes the state_dict and
                                  and the model and transforms the state_dict in some
                                  way; useful for a custom re-mapping such as parameters
@@ -96,23 +73,15 @@
     """
 
     assert os.path.isfile(checkpoint_path), (
->>>>>>> e347aa1c
         "Double check the checkpoint exists and is a file."
     )
 
     # Load the state dict from the checkpoint.
-<<<<<<< HEAD
-    state_dict = get_state_dict(chekpoint_path)
-
-    assert state_dict is not None, (
-        "Couldn't load the state_dict. Maybe check it's in the right format."
-=======
     state_dict = get_state_dict(checkpoint_path, device)
 
     assert state_dict is not None, (
         "Couldn't load the state_dict. "
         "Maybe check it's in the right format ({'model': <state_dict>})"
->>>>>>> e347aa1c
     )
 
     # Remap param names in state_dict.
@@ -125,11 +94,7 @@
         # Ensure subset is present in the checkpoint's state.
         assert set(subset) <= set(state_dict.keys()), "".join([
             "Found params in the subset which are not present in the checkpoint: ",
-<<<<<<< HEAD
-            f"'{chekpoint_path}'"
-=======
             f"'{checkpoint_path}'"
->>>>>>> e347aa1c
             "Params not present include:"
             f"\n {set(subset) - set(state_dict.keys())}"
         ])
@@ -138,11 +103,7 @@
         model_params = model.state_dict()
         assert set(subset) <= set(model_params.keys()), "".join([
             "Found params in the subset which are not present in the model: ",
-<<<<<<< HEAD
-            f"'{chekpoint_path}'"
-=======
             f"'{checkpoint_path}'"
->>>>>>> e347aa1c
             "Params not present include:"
             f"\n {set(subset) - set(model_params.keys())}"
         ])
@@ -155,19 +116,11 @@
         state_dict = new_state_dict
         strict = False  # we now only care about the subset
 
-<<<<<<< HEAD
-    # Resize the linear buffers.
-    if resize_buffers:
-        resize_model_buffers(model, state_dict)  # done in place
-
-    # Apply custom transform.
-=======
     # Resize the buffers of the model to match those in the state_dict.
     if resize_buffers:
         resize_model_buffers(model, state_dict)  # done in place
 
     # Apply any custom transformation.
->>>>>>> e347aa1c
     if state_dict_transform:
         state_dict = state_dict_transform(state_dict, model)
 
@@ -177,11 +130,7 @@
     return model
 
 
-<<<<<<< HEAD
-def load_multi_state(  # noqa: C901
-=======
 def load_multi_state(
->>>>>>> e347aa1c
     model,
     restore_full_model=None,
     restore_linear=None,
@@ -419,22 +368,6 @@
     return new_state_dict
 
 
-<<<<<<< HEAD
-def _get_sub_module(module, name):
-    """
-    Gets a submodule either by name or index - pytorch either uses names for module
-    attributes (e.g. "module.classifier") or indices for sequential models
-    (e.g. `module[0]`).
-    ```
-    """
-    if name.isdigit():
-        return module[int(name)]
-    else:
-        return getattr(module, name)
-
-
-=======
->>>>>>> e347aa1c
 def resize_model_buffers(model, state_dict):
     """
     Resizes the models buffers by initializing a zero tensor
