--- conflicted
+++ resolved
@@ -223,14 +223,6 @@
 )
 
 
-<<<<<<< HEAD
-# ----------
-# BERT base
-# ----------
-
-bert_1mi_pretrained = "/mnt/efs/results/pretrained-models/transformers-local/bert_1mi_prunable"  # noqa
-
-=======
 # ---------
 # BERT Base
 # ---------
@@ -244,7 +236,6 @@
 # BERT Base, while the config below starts with a pre-trained BERT Base. Nonetheless,
 # previous experiments suggest this is a good starting point. Thus, we use a max_lr
 # slightly lower than what the test suggests.
->>>>>>> 96616182
 bert_1mi_pretrained_gmp_52k = deepcopy(bert_1mi)
 bert_1mi_pretrained_gmp_52k.update(
     fp16=True,
@@ -252,12 +243,8 @@
     max_steps=2000 + 30000 + 20000,  # longer may be better
     model_type="fully_static_sparse_bert",
     model_name_or_path=bert_1mi_pretrained,
-<<<<<<< HEAD
-    # tokenized_data_cache_dir="/mnt/datasets/huggingface/preprocessed-datasets/text",  # noqa
-=======
     tokenized_data_cache_dir="/mnt/datasets/huggingface/preprocessed-datasets/text",
     overwrite_output_dir=True,
->>>>>>> 96616182
     trainer_callbacks=[
         RezeroWeightsCallback(),
         PlotDensitiesCallback(plot_freq=10000),
@@ -270,14 +257,8 @@
         warmup_steps=2000,
         cooldown_steps=20000,
         prune_period=1000,
-<<<<<<< HEAD
-        max_lr=.00075,
-        verbose_gmp_logging=True,
-
-=======
         max_lr=0.0003,
         verbose_gmp_logging=True,
->>>>>>> 96616182
         # KD
         teacher_model_names_or_paths=[
             "/mnt/efs/results/pretrained-models/transformers-local/bert_1mi",
@@ -287,11 +268,7 @@
 
 
 CONFIGS = dict(
-<<<<<<< HEAD
-    bert_1mi_pretrained_gmp_52k=bert_1mi_pretrained_gmp_52k,
-=======
     # Tiny BERT
->>>>>>> 96616182
     tiny_bert_gmp_debug=tiny_bert_gmp_debug,
     tiny_bert_pretrained_gmp_lr_range_test=tiny_bert_pretrained_gmp_lr_range_test,
     tiny_bert_pretrained_gmp_52k=tiny_bert_pretrained_gmp_52k,
