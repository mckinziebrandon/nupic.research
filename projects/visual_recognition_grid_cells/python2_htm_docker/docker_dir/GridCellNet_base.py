--- conflicted
+++ resolved
@@ -232,25 +232,14 @@
 
 
     def inferObjectWithRandomMovements(self,  # noqa: C901, N802
-<<<<<<< HEAD
                                        objectDescription,  # noqa: N803
                                        objectImage,  # noqa: N803
-                                       all_class_targets,
                                        cellsPerColumn,  # noqa: N803
                                        trial_iter,
+                                       class_threshold,
                                        fixed_touch_sequence=None,
                                        numSensations=None,
                                        randomLocation=False):
-=======
-                                         objectDescription,  # noqa: N803
-                                         objectImage,  # noqa: N803
-                                         cellsPerColumn,  # noqa: N803
-                                         trial_iter,
-                                         class_threshold,
-                                         fixed_touch_sequence=None,
-                                         numSensations=None,
-                                         randomLocation=False):
->>>>>>> 77427bb1
         """
         Attempt to recognize the specified object with the network. Moves
         the sensor over the object until the object is recognized.
