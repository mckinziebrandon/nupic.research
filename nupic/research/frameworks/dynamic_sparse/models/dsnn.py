--- conflicted
+++ resolved
@@ -108,11 +108,7 @@
                     self.logger.save_masks(
                         module.pos, new_mask, keep_mask, add_mask, num_add
                     )
-<<<<<<< HEAD
-                    self.logger.save_surviving_synapses(module, keep_mask)
-=======
                     self.logger.save_surviving_synapses(module, keep_mask, add_mask)
->>>>>>> e4489af0
 
     def _get_hebbian_mask(self, weight, corr, active_synapses, prune_perc):
 
