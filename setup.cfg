--- conflicted
+++ resolved
@@ -64,11 +64,6 @@
     # vernon
     ray[tune]~=0.8.3
     seaborn
-<<<<<<< HEAD
-    wandb
-=======
-    sigopt
->>>>>>> 1e376df1
 
 [options.extras_require]
 # Project specific dependencies
