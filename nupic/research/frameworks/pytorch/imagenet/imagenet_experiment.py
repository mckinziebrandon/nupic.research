--- conflicted
+++ resolved
@@ -1061,7 +1061,6 @@
         return eo
 
 
-<<<<<<< HEAD
 class MetaContinualLearningExperiment(SupervisedExperiment):
 
     def setup_experiment(self, config):
@@ -1144,8 +1143,6 @@
         correct += pred.eq(target.view_as(pred)).sum()
 
 
-=======
->>>>>>> d94af179
 class ImagenetExperiment(SupervisedExperiment):
     """
     Experiment class used to train Sparse and dense versions of Resnet50 v1.5
