#  Numenta Platform for Intelligent Computing (NuPIC)
#  Copyright (C) 2021, Numenta, Inc.  Unless you have an agreement
#  with Numenta, Inc., for a separate license for this software code, the
#  following terms and conditions apply:
#
#  This program is free software you can redistribute it and/or modify
#  it under the terms of the GNU Affero Public License version 3 as
#  published by the Free Software Foundation.
#
#  This program is distributed in the hope that it will be useful,
#  but WITHOUT ANY WARRANTY; without even the implied warranty of
#  MERCHANTABILITY or FITNESS FOR A PARTICULAR PURPOSE.
#  See the GNU Affero Public License for more details.
#
#  You should have received a copy of the GNU Affero Public License
#  along with this program.  If not, see htt"://www.gnu.org/licenses.
#
#  http://numenta.org/licenses/
#
"""
Pre-train or finetune HuggingFace models for masked language modeling
(BERT, ALBERT, RoBERTa...) on a text file or a dataset.

Here is the full list of checkpoints on the hub that can be fine-tuned by this script:
https://huggingface.co/models?filter=masked-lm

Adapted from:
github.com/huggingface/transformers/blob/master/examples/language-modeling/run_mlm.py
github.com/huggingface/transformers/blob/master/examples/text-classification/run_glue.py
"""

import argparse
import logging
import os
import pickle
import random
import sys
from copy import deepcopy
from pprint import pformat

# FIXME: The experiments import Ray, but it must be imported before Pickle # noqa I001
import ray  # noqa: F401, I001
import torch.distributed
import transformers
from transformers import (
    MODEL_FOR_MASKED_LM_MAPPING,
    DataCollatorWithPadding,
    EarlyStoppingCallback,
    HfArgumentParser,
    default_data_collator,
    set_seed,
)
from transformers.integrations import is_wandb_available
from transformers.trainer_utils import get_last_checkpoint, is_main_process

from callbacks import TrackEvalMetrics
from experiments import CONFIGS
from integrations import CustomWandbCallback  # noqa I001
from run_args import CustomTrainingArguments, DataTrainingArguments, ModelArguments
from run_utils import (
    TaskResults,
    evaluate_language_model,
    evaluate_tasks,
    get_labels,
    init_config,
    init_datasets_mlm,
    init_datasets_task,
    init_model,
    init_tokenizer,
    init_trainer,
    preprocess_datasets_mlm,
    preprocess_datasets_task,
    run_hyperparameter_search,
    test_tasks,
    train,
)

MODEL_CONFIG_CLASSES = list(MODEL_FOR_MASKED_LM_MAPPING.keys())
MODEL_TYPES = tuple(conf.model_type for conf in MODEL_CONFIG_CLASSES)


def bold(text):
    """Bold inputed text for printing."""
    return "\033[1m" + text + "\033[0m"


def pdict(dictionary):
    """Pretty print dictionary."""
    return pformat(dictionary, indent=4)


def main():
    cmd_parser = argparse.ArgumentParser()
    cmd_parser.add_argument("experiments", nargs="+", choices=list(CONFIGS.keys()),
                            help="Available experiments")
    cmd_parser.add_argument("--local_rank", default=None,
                            help="added by torch.distributed.launch")

    cmd_args = cmd_parser.parse_args()

    for experiment in cmd_args.experiments:
        config_dict = CONFIGS[experiment]
        local_rank = int(cmd_args.local_rank or -1)
        config_dict["local_rank"] = local_rank

        # See all possible arguments in transformers/training_args.py and ./run_args.py
        exp_parser = HfArgumentParser(
            (ModelArguments, DataTrainingArguments, CustomTrainingArguments)
        )
        model_args, data_args, training_args = exp_parser.parse_dict(config_dict)

        # Overrides default behavior of TrainingArguments of setting run name
        # equal to output_dir when not available
        if training_args.run_name == training_args.output_dir:
            training_args.run_name = experiment
        # Run name (or experiment name) is added to the output_dir
        training_args.output_dir = os.path.join(
            training_args.output_dir, training_args.run_name
        )

        # Initialize wandb now to include the logs that follow.
        # For now, only support early wandb logging when running one experiment.
        distributed_initialized = torch.distributed.is_initialized()
        if is_wandb_available() and len(cmd_args.experiments) == 1:
            rank = -1 if not distributed_initialized else torch.distributed.get_rank()
            CustomWandbCallback.early_init(training_args, rank)

        # Detecting last checkpoint.
        last_checkpoint = None
        if (os.path.isdir(training_args.output_dir) and training_args.do_train
           and not training_args.overwrite_output_dir):
            last_checkpoint = get_last_checkpoint(training_args.output_dir)
            logging.warning(f"Loading from checkpoint: {last_checkpoint} ")
            if (last_checkpoint is None
               and len(os.listdir(training_args.output_dir)) > 0):
                raise ValueError(
                    f"Output directory ({training_args.output_dir}) already exists and "
                    "is not empty. Use --overwrite_output_dir to overcome."
                )
            elif last_checkpoint is not None:
                logging.info(
                    f"Checkpoint detected, resuming training at {last_checkpoint}. To "
                    "avoid this behavior, change the `--output_dir` or add "
                    "`--overwrite_output_dir` to train from scratch."
                )

        # Setup logging
        logging.basicConfig(
            format="%(asctime)s - %(levelname)s - %(name)s -   %(message)s",
            datefmt="%m/%d/%Y %H:%M:%S",
            handlers=[logging.StreamHandler(sys.stdout)],
            level=(logging.INFO if is_main_process(training_args.local_rank)
                   else logging.WARN)
        )

        # Log config.
        logging.info(bold("\n\nRunning with experiment config:\n") + pdict(config_dict))

        # Log on each process the small summary:
        logging.warning(
            f"Process rank: {training_args.local_rank}, "
            f"device: {training_args.device}, n_gpu: {training_args.n_gpu} "
            f"distributed training: {bool(training_args.local_rank != -1)}, "
            f"16-bits training: {training_args.fp16}"
        )
        # Set the verbosity to info of the Transformers logging (on main process only):
        if is_main_process(training_args.local_rank):
            transformers.utils.logging.set_verbosity_info()
            transformers.utils.logging.enable_default_handler()
            transformers.utils.logging.enable_explicit_format()

        logging.info(bold("\n\nTraining parameters:\n") + pdict(training_args.__dict__))
        logging.info(bold("\n\nModel parameters:\n") + pdict(model_args.__dict__))
        logging.info(bold("\n\nData parameters:\n") + pdict(data_args.__dict__))

        # Set seed before initializing model.
        set_seed(training_args.seed)
        logging.info(f"Seed to reproduce: {training_args.seed}")

        if model_args.finetuning:
            run_finetuning_multiple_tasks(
                model_args, data_args, training_args, last_checkpoint=last_checkpoint
            )
        else:
            run_pretraining(
                model_args, data_args, training_args, last_checkpoint=last_checkpoint
            )

        # destroy process group before launching another experiment
        if cmd_args.local_rank:
            torch.distributed.destroy_process_group()


def run_pretraining(
    model_args, data_args, training_args, last_checkpoint=None
):
    """Pretrain and evaluate a language model"""

    logging.info(f"Pre-training a masked language model.")

    datasets, tokenized_datasets, dataset_path = init_datasets_mlm(data_args)

    config = init_config(model_args)
    tokenizer = init_tokenizer(model_args)

    if tokenized_datasets is None:
        # Tokenizing and preprocessing the datasets for language modeling
        if training_args.do_train:
            column_names = datasets["train"].column_names
        else:
            column_names = datasets["validation"].column_names
        text_column_name = "text" if "text" in column_names else column_names[0]

        logging.info(f"Tokenizing datasets for pretraining ...")
        tokenized_datasets = preprocess_datasets_mlm(
            datasets, tokenizer, data_args,
            column_names, text_column_name
        )

        # Save only if a dataset_path has been defined in the previous steps
        # that will be True only when loading from dataset hub
        if data_args.save_tokenized_data and dataset_path is not None:
            logging.info(f"Saving tokenized dataset to {dataset_path}")
            tokenized_datasets.save_to_disk(dataset_path)

    # Separate into train, eval and test
    train_dataset = tokenized_datasets["train"]
    eval_dataset = tokenized_datasets["validation"]

    # Log fingerprint used in HF smart caching
    logging.info(f"Dataset fingerprint: {train_dataset._fingerprint}")

    # Data collator will take care of randomly masking the tokens.
    # argument defined in experiment config
    assert hasattr(transformers, data_args.data_collator), \
        f"Data collator {data_args.data_collator} not available"
    data_collator = getattr(transformers, data_args.data_collator)(
        tokenizer=tokenizer, mlm_probability=data_args.mlm_probability
    )

    # Run hp search or regular training
    if model_args.hp_num_trials >= 1:
        run_hyperparameter_search(
            model_args=model_args,
            config=config,
            tokenizer=tokenizer,
            data_collator=data_collator,
            training_args=training_args,
            train_dataset=train_dataset,
            eval_dataset=eval_dataset,
        )
    else:
        trainer = init_trainer(
            tokenizer=tokenizer,
            data_collator=data_collator,
            training_args=training_args,
            train_dataset=train_dataset if training_args.do_train else None,
            eval_dataset=eval_dataset if training_args.do_eval else None,
            model=init_model(model_args, config, tokenizer),
            trainer_class=model_args.trainer_class,
            trainer_callbacks=model_args.trainer_callbacks or None,
        )
        if training_args.do_train:
            train(trainer, training_args.output_dir, last_checkpoint)

    # Evaluate in full eval dataset.
    # if using hp search, load best model before running evaluate
    if training_args.do_eval:
        logging.info("*** Evaluate ***")
        evaluate_language_model(trainer, eval_dataset, training_args.output_dir)


def run_finetuning_single_task(
    model_args, data_args, training_args, last_checkpoint=None
):
    """On a single task train, evaluate, and save results"""

    datasets = init_datasets_task(data_args, training_args)
    is_regression, label_list, num_labels = get_labels(datasets, data_args)
    logging.info(f"Training {data_args.task_name} with {num_labels} labels")

    # For finetuning required to add labels and task name to config kwargs
    extra_config_kwargs = dict(
        num_labels=num_labels,
        finetuning_task=data_args.task_name,
    )
    config = init_config(model_args, extra_config_kwargs=extra_config_kwargs)
    tokenizer = init_tokenizer(model_args)
    model = init_model(model_args, config, tokenizer, finetuning=True)

    # Tokenizing and preprocessing the datasets for downstream tasks
    # TODO: load from cached tokenized datasets for finetuning as well
    logging.info(f"Tokenizing datasets for finetuning ...")
    tokenized_datasets = preprocess_datasets_task(
        datasets, tokenizer, data_args,
        model, num_labels, label_list, is_regression
    )

    # Separate into train, eval and test
    train_dataset = tokenized_datasets["train"]
    eval_dataset = tokenized_datasets[
        "validation_matched" if data_args.task_name == "mnli" else "validation"
    ]

    test_dataset = None
    if (data_args.task_name is not None or data_args.test_file is not None):
        if training_args.do_predict:
            test_dataset = tokenized_datasets[
                "test_matched" if data_args.task_name == "mnli" else "test"
            ]

    # Log fingerprint used in HF smart caching
    logging.info(f"Dataset fingerprint: {train_dataset._fingerprint}")

    # Data collator will default to DataCollatorWithPadding,
    # so we change it if we already did the padding.
    if data_args.pad_to_max_length:
        data_collator = default_data_collator
    elif training_args.fp16:
        data_collator = DataCollatorWithPadding(tokenizer, pad_to_multiple_of=8)
    else:
        data_collator = None

    # If you're supposed to load best model at end, but evaluate() never gets
    # called because eval_steps > number of training steps taken, you'll get
    # an error at the end of training. If this is the case, set eval_steps
    # equal to max_steps so it gets called at least once.
    if training_args.load_best_model_at_end:
        if training_args.max_steps == -1:
            num_examples = training_args.num_train_epochs * len(train_dataset)
            max_steps = num_examples // training_args.per_device_train_batch_size
        else:
            max_steps = training_args.max_steps
        if max_steps < training_args.eval_steps:
            logging.warning(
                f"max_steps({max_steps}) < "
                f"eval_steps({training_args.eval_steps}) "
                "To avoid issues, setting eval steps equal to max_steps"
            )
            training_args.eval_steps = max_steps

    # Train
    trainer = init_trainer(
        tokenizer=tokenizer,
        data_collator=data_collator,
        training_args=training_args,
        train_dataset=train_dataset if training_args.do_train else None,
        eval_dataset=eval_dataset if training_args.do_eval else None,
        model=model,
        trainer_callbacks=model_args.trainer_callbacks or None,
        finetuning=True, task_name=data_args.task_name, is_regression=is_regression
    )

    if training_args.do_train:
        train(trainer, training_args.output_dir, last_checkpoint)

<<<<<<< HEAD
=======
    # In order to get time series of evaluation metrics, you need to grab the
    # TrackEvalMetrics callback instance. This means you need to know its index
    # in the model_args.trainer_callbacks list. This block finds it.
    tracked_metrics = False
    tracked_metrics_idx = None
    for callback_idx in range(len(model_args.trainer_callbacks)):
        if isinstance(model_args.trainer_callbacks[callback_idx], TrackEvalMetrics):
            tracked_metrics = True
            tracked_metrics_idx = callback_idx

    # If already tracking metrics, no need to evaluate again at the very end
    if tracked_metrics:
        metric_callback = model_args.trainer_callbacks[tracked_metrics_idx]
        tracked_eval_metrics = metric_callback.eval_metrics
        tracked_eval_metrics["steps"] = metric_callback.steps
        # mnli has two eval sets. For now, assume load_best_model_at_end is on
        # and just evaluate once on mnli-mm once at the end. TrackEvalMetrics
        # callback handles metrics.
        if data_args.task_name == "mnli":
            _ = trainer.evaluate(
                eval_dataset=tokenized_datasets["validation_mismatched"],
                metric_key_prefix="mm",
            )
            n_evals = len(tracked_eval_metrics["steps"])
            mm_dict = metric_callback.mm_metrics
            for key in mm_dict.keys():
                key_name = "mm_eval_" + key
                # Fill a list of same length as other metrics for consistency
                tracked_eval_metrics[key_name] = [mm_dict[key] for i in range(n_evals)]

        model.to("cpu")
        return tracked_eval_metrics

    # (if NOT tracked_metrics)
>>>>>>> a26f414f
    # Evaluate
    eval_results = {}
    if training_args.do_eval:
        logging.info("*** Evaluate ***")

        # Handle special case of extra validation dataset for MNLI
        tasks = [data_args.task_name]
        eval_datasets = [eval_dataset]
        if data_args.task_name == "mnli":
            tasks.append("mnli-mm")
            eval_datasets.append(tokenized_datasets["validation_mismatched"])

        eval_results = evaluate_tasks(
            trainer, training_args.output_dir, tasks, eval_datasets
        )

    # Test/Predict
    if training_args.do_predict:
        logging.info("*** Test ***")

        # Handle special case of extra test dataset for MNLI
        tasks = [data_args.task_name]
        test_datasets = [test_dataset]
        if data_args.task_name == "mnli":
            tasks.append("mnli-mm")
            test_datasets.append(tokenized_datasets["test_mismatched"])

        test_tasks(
            trainer, training_args.output_dir, tasks, test_datasets,
            is_regression, label_list
        )

    # There is an existing issue on training multiple models in sequence in this code
    # There is a memory leakage on the model, a small amount of GPU memory remains after
    # the run and accumulates over several runs. It fails with OOM after about 20 runs,
    # even when all tensors on GPU are explicitly deleted, garbage is collected and
    # cache is cleared. Tried multiple solutions but this weird little hack is the only
    # thing that worked.
    model.to("cpu")

    return eval_results


def run_finetuning_multiple_tasks(
    model_args, data_args, training_args, last_checkpoint=None
):
    """Loop through all tasks, train, evaluate, and save results"""

    logging.info(f"Finetuning model for downstream tasks.")

    # If results file already exists, open it and only update keys
    results_path = os.path.join(training_args.output_dir, "task_results.p")
    if os.path.exists(results_path) and not data_args.override_finetuning_results:
        logging.info(f"Updating existing task_results in {results_path}")
        with open(results_path, "rb") as f:
            results = pickle.load(f)
    else:
        results = {}

    base_training_args = deepcopy(training_args)
    for task_name in data_args.task_names:
        data_args.task_name = task_name
        training_args = deepcopy(base_training_args)
        # For each task, save to a subfolder within run's root folder
        training_args.run_name = f"{base_training_args.run_name}_{task_name}"
        training_args.output_dir = os.path.join(
            base_training_args.output_dir, task_name
        )

        # Update any custom training hyperparameter
        # TODO: allow hyperparameter search for each task
        if task_name in model_args.task_hyperparams:
            for hp_key, hp_val in model_args.task_hyperparams[task_name].items():
                setattr(training_args, hp_key, hp_val)

<<<<<<< HEAD
=======
        # create TaskResults instance
        has_early_stopping = False
        for callback in model_args.trainer_callbacks:
            if isinstance(callback, EarlyStoppingCallback):
                has_early_stopping = True
                break

        task_results = TaskResults(task_name,
                                   has_early_stopping,
                                   training_args=training_args)

>>>>>>> a26f414f
        # Run finetuning and save results
        for _ in range(training_args.num_runs):
            # reset seed per run
            training_args.seed = random.randint(0, 1_000_000_000)
            set_seed(training_args.seed)
<<<<<<< HEAD

=======
            # eval_results contains either a number for each metric
            # or a list for each metric, depending on if TrackEvalMetrics
            # callback is in use.
>>>>>>> a26f414f
            eval_results = run_finetuning_single_task(
                model_args, data_args, training_args, last_checkpoint=last_checkpoint
            )
            task_results.append(eval_results)

<<<<<<< HEAD
=======
        # CHECK COMPATABILITY
        task_results.get_formatted_results()  # punch in run numbers and task names
>>>>>>> a26f414f
        task_results.reduce_metrics(reduction="mean")
        logging.info(f"{task_name} results: {task_results.to_string()}")
        logging.info(f"{task_name} consolidated: {task_results.consolidate()}")
        results[task_name] = task_results

        # Pickle and save results
        if is_main_process(base_training_args.local_rank):
            logging.info(f"Saving task_results to {results_path}")
            with open(results_path, "wb") as file:
                pickle.dump(results, file)


def _mp_fn(index):
    # For xla_spawn (TPUs)
    main()


if __name__ == "__main__":
    main()<|MERGE_RESOLUTION|>--- conflicted
+++ resolved
@@ -354,8 +354,6 @@
     if training_args.do_train:
         train(trainer, training_args.output_dir, last_checkpoint)
 
-<<<<<<< HEAD
-=======
     # In order to get time series of evaluation metrics, you need to grab the
     # TrackEvalMetrics callback instance. This means you need to know its index
     # in the model_args.trainer_callbacks list. This block finds it.
@@ -390,7 +388,6 @@
         return tracked_eval_metrics
 
     # (if NOT tracked_metrics)
->>>>>>> a26f414f
     # Evaluate
     eval_results = {}
     if training_args.do_eval:
@@ -466,8 +463,6 @@
             for hp_key, hp_val in model_args.task_hyperparams[task_name].items():
                 setattr(training_args, hp_key, hp_val)
 
-<<<<<<< HEAD
-=======
         # create TaskResults instance
         has_early_stopping = False
         for callback in model_args.trainer_callbacks:
@@ -479,29 +474,19 @@
                                    has_early_stopping,
                                    training_args=training_args)
 
->>>>>>> a26f414f
         # Run finetuning and save results
         for _ in range(training_args.num_runs):
             # reset seed per run
             training_args.seed = random.randint(0, 1_000_000_000)
             set_seed(training_args.seed)
-<<<<<<< HEAD
-
-=======
             # eval_results contains either a number for each metric
             # or a list for each metric, depending on if TrackEvalMetrics
             # callback is in use.
->>>>>>> a26f414f
             eval_results = run_finetuning_single_task(
                 model_args, data_args, training_args, last_checkpoint=last_checkpoint
             )
             task_results.append(eval_results)
 
-<<<<<<< HEAD
-=======
-        # CHECK COMPATABILITY
-        task_results.get_formatted_results()  # punch in run numbers and task names
->>>>>>> a26f414f
         task_results.reduce_metrics(reduction="mean")
         logging.info(f"{task_name} results: {task_results.to_string()}")
         logging.info(f"{task_name} consolidated: {task_results.consolidate()}")
