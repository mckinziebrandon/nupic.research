--- conflicted
+++ resolved
@@ -21,18 +21,12 @@
 import collections
 import itertools
 import os
-from pathlib import Path
 import pickle
 import posixpath
-<<<<<<< HEAD
-from io import BytesIO
-from functools import partial
 from bisect import bisect
-=======
 from functools import partial
 from io import BytesIO
 from pathlib import Path
->>>>>>> c73b8cdc
 
 import h5py
 import numpy as np
@@ -41,18 +35,12 @@
 from torch.utils.data import Dataset, Subset
 from torchvision.datasets import DatasetFolder, VisionDataset
 from torchvision.datasets.folder import (
-<<<<<<< HEAD
-    IMG_EXTENSIONS, default_loader, make_dataset,
-    is_image_file
-)
-from torchvision.transforms import RandomResizedCrop
-=======
     IMG_EXTENSIONS,
     default_loader,
     is_image_file,
     make_dataset,
 )
->>>>>>> c73b8cdc
+from torchvision.transforms import RandomResizedCrop
 
 
 def create_validation_data_sampler(dataset, ratio):
@@ -107,7 +95,7 @@
         if original_idx == 0:
             class_samples = samples[: counter[original_idx]]
         else:
-            class_samples = samples[counter[original_idx - 1]: counter[original_idx]]
+            class_samples = samples[counter[original_idx - 1] : counter[original_idx]]
         # extend replacing the original index by the new index
         subset_samples.extend(
             [(s[0], subset_class_to_idx[_class]) for s in class_samples]
@@ -294,7 +282,6 @@
         self.targets = [s[1] for s in samples]
 
 
-<<<<<<< HEAD
 class ProgressiveRandomResizedCrop(object):
     """
     Progressive resize and crop image transform. This transform will apply a
@@ -331,8 +318,6 @@
             self.image_size = size
 
 
-=======
->>>>>>> c73b8cdc
 class HDF5Dataset(VisionDataset):
     """
     HDF5 image dataset where the images are arranged into class groups, similar
@@ -368,11 +353,7 @@
         hdf5_root = self._hdf5[root]
 
         self._classes = {
-<<<<<<< HEAD
-            str.encode(posixpath.join("/", root, g)): i
-=======
             posixpath.join("/", root, g): i
->>>>>>> c73b8cdc
             for i, g in enumerate(hdf5_root.keys())
         }
 
@@ -382,38 +363,20 @@
         if index_file.exists():
             hdf5_idx = h5py.File(name=index_file, mode="r")
             if root in hdf5_idx:
-<<<<<<< HEAD
-                self._images = hdf5_idx[root]["images"][()]
-=======
                 images = hdf5_idx[root]["images"][()]
                 # convert null terminated strings to unicode
                 self._images = images.astype("U").tolist()
->>>>>>> c73b8cdc
             hdf5_idx.close()
 
         if self._images is None:
             # Create index with image file names. Depending on the size and
             # location of the hdf5 this process may take a few minutes.
-<<<<<<< HEAD
-            images = []
-=======
             self._images = []
->>>>>>> c73b8cdc
             for class_name in self._classes:
                 group = hdf5_root[class_name]
                 files = filter(is_image_file, group)
 
                 # Construct the absolute path name within the HDF5 file
-<<<<<<< HEAD
-                path_names = map(partial(posixpath.join, "/", root, class_name), files)
-                images.extend(path_names)
-
-            # Save cache
-            self._images = np.array(self._images, dtype="S")
-            hdf5_idx = h5py.File(name=index_file, mode="a")
-            hdf5_idx_root = hdf5_idx.require_group(root)
-            hdf5_idx_root.create_dataset("images", data=self._images)
-=======
                 path_names = map(
                     partial(posixpath.join, "/", root, class_name), files)
                 self._images.extend(path_names)
@@ -425,7 +388,6 @@
             hdf5_idx = h5py.File(name=index_file, mode="a")
             hdf5_idx_root = hdf5_idx.require_group(root)
             hdf5_idx_root.create_dataset("images", data=index_data)
->>>>>>> c73b8cdc
             hdf5_idx.close()
 
         # Limit dataset size by num_classes
@@ -436,21 +398,12 @@
 
     def __getitem__(self, index):
         file_name = self._images[index]
-<<<<<<< HEAD
-
         class_name = posixpath.dirname(file_name)
+
         group = self._hdf5[class_name]
         image_file = group[file_name]
 
-        # If dataset is contiguous and uncompressed map it to memory
-=======
-        class_name = posixpath.dirname(file_name)
-
-        group = self._hdf5[class_name]
-        image_file = group[file_name]
-
         # If dataset is contiguous and uncompressed map it directly to memory
->>>>>>> c73b8cdc
         if image_file.chunks is None and image_file.compression is None:
             image_data = np.memmap(
                 image_file.file.filename,
@@ -459,11 +412,7 @@
                 offset=image_file.id.get_offset(),
                 dtype=image_file.dtype)
         else:
-<<<<<<< HEAD
-            # Load image from binary data stored in the dataset
-=======
             # Load image data from dataset
->>>>>>> c73b8cdc
             image_data = image_file[()]
 
         # Convert image to RGB
