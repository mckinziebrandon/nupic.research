--- conflicted
+++ resolved
@@ -90,13 +90,9 @@
           key: pip-cache-v1-{{ arch }}-{{ checksum "nupic.torch.sha" }}-{{ checksum "setup.cfg" }}-{{ checksum "packages/continual_learning/setup.cfg"}}
       - run: pip show flake8-formatter-junit-xml || pip install --prefix ~/.local flake8-formatter-junit-xml
       - run: pip show nupic.torch || pip install --prefix ~/.local git+https://github.com/numenta/nupic.torch.git#egg=nupic.torch
-<<<<<<< HEAD
-      - run: pip install --prefix ~/.local -e ".[dev,imagenet,gsc]"
-=======
-      - run: pip show nupic.research || pip install --prefix ~/.local -e ".[dev,imagenet,dendrites,gsc]"
+      - run: pip show nupic.research || pip install --prefix ~/.local -e ".[dev,imagenet,gsc]"
       - run: pip show nupic.research.continual_learning || pip install --prefix ~/.local -e packages/continual_learning
       - run: pip list
->>>>>>> 4e7cd0a4
       - save_cache:
           key: pip-cache-v1-{{ arch }}-{{ checksum "nupic.torch.sha" }}-{{ checksum "setup.cfg" }}-{{ checksum "packages/continual_learning/setup.cfg"}}
           paths:
